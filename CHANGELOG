-------------------------------------------------------------------
<<<<<<< HEAD
Mon Mar 20 13:52:28 UTC 2017 - jreidinger@suse.com

- adapt to new cfa version (bsc#1023204)
- 0.6.0
=======
Wed Mar 29 09:13:56 UTC 2017 - jreidinger@suse.com

- Fix switched xen hypervisor and xen kernel parameters
  (bsc#1014136)
- 0.5.4
>>>>>>> 0513bbd2

-------------------------------------------------------------------
Wed Dec  7 08:31:05 UTC 2016 - jreidinger@suse.com

- Use correct configuration file for xen kernel parameters
  (bsc#1012503)
- 0.5.3

-------------------------------------------------------------------
Thu Oct 13 12:02:26 UTC 2016 - jreidinger@suse.com

- fix dependency on cfa as it follows semantic versioning
  (needed for bsc#877047)
- 0.5.2

-------------------------------------------------------------------
Wed Jul 13 07:40:52 UTC 2016 - jreidinger@suse.com

- Do not crash for submenu with double quotes (bnc#986005)
- Filter out non-bootable menuentries ( a Snapper help label,
  using double quotes )
- 0.5.1

-------------------------------------------------------------------
Mon Jul 11 13:40:06 UTC 2016 - jreidinger@suse.com

- extend grub.cfg model to construct also full path usable for
  grub2-set-default (bnc#986005)
- 0.5.0

-------------------------------------------------------------------
Thu May 12 08:20:09 UTC 2016 - jreidinger@suse.com

- fix value for GRUB_ENCRYPTED_DISK attribute (bnc#976315)
- 0.4.1

-------------------------------------------------------------------
Wed Mar 30 12:37:22 UTC 2016 - jreidinger@suse.com

- add attribute GRUB_DEFAULT to /etc/default/grub model
  (FATE#317701)
- 0.4.0

-------------------------------------------------------------------
Thu Mar 24 12:43:34 UTC 2016 - jreidinger@suse.com

- fix path to device.map in its model
- 0.3.3

-------------------------------------------------------------------
Thu Mar 24 09:30:35 UTC 2016 - jreidinger@suse.com

- do not modify data during grub_installdevice write (FATE#317701)
- 0.3.2

-------------------------------------------------------------------
Tue Jan 19 08:54:02 UTC 2016 - jreidinger@suse.com

- fix dependency on cfa
- 0.3.1

-------------------------------------------------------------------
Wed Jan 13 13:13:25 UTC 2016 - jreidinger@suse.com

- add attribute GRUB_HIDDEN_TIMEOUT to /etc/default/grub model
- 0.3.0

-------------------------------------------------------------------
Mon Dec 28 08:47:57 UTC 2015 - jreidinger@suse.com

- use new default file handler from base
- 0.2.0

-------------------------------------------------------------------
Wed Dec 16 09:29:54 UTC 2015 - jreidinger@suse.com

- initial package. Supports models for files:
  - /etc/default/grub
  - /boot/grub2/device.map
  - /boot/grub2/grub.cfg
  - /etc/default/grub_installdevice<|MERGE_RESOLUTION|>--- conflicted
+++ resolved
@@ -1,16 +1,15 @@
 -------------------------------------------------------------------
-<<<<<<< HEAD
+Wed Mar 29 09:13:56 UTC 2017 - jreidinger@suse.com
+
+- Fix switched xen hypervisor and xen kernel parameters
+  (bsc#1014136)
+- 0.6.1
+
+-------------------------------------------------------------------
 Mon Mar 20 13:52:28 UTC 2017 - jreidinger@suse.com
 
 - adapt to new cfa version (bsc#1023204)
 - 0.6.0
-=======
-Wed Mar 29 09:13:56 UTC 2017 - jreidinger@suse.com
-
-- Fix switched xen hypervisor and xen kernel parameters
-  (bsc#1014136)
-- 0.5.4
->>>>>>> 0513bbd2
 
 -------------------------------------------------------------------
 Wed Dec  7 08:31:05 UTC 2016 - jreidinger@suse.com
